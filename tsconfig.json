{
  "compilerOptions": {
    "target": "es2019",
    "module": "commonjs",
    "moduleResolution": "node",
    "declaration": true,
    "alwaysStrict": true,
    "noImplicitThis": true,
    "strict": true,
    "removeComments": true,
    "declarationDir": "./dist",
    "outDir": "./dist",
    "stripInternal": true,
    "isolatedModules": true,
    "esModuleInterop": true,
<<<<<<< HEAD
=======
    // "noUnusedLocals": true,
    // "noUnusedParameters": true,
>>>>>>> 02556273
    "noImplicitReturns": true,
    "noFallthroughCasesInSwitch": true,
    "downlevelIteration": true,
    "baseUrl": ".",
    "typeRoots": [
      "./node_modules/@types"
    ],
    "paths": {
      "edgedb": [
        "./src/index.node.ts"
      ],
      "reflection": [
        "./src/reflection/index.ts"
      ],
      "@generated/*": [
        "./qb/generated/example/*"
      ],
    }
  },
  "include": [
    "src",
    "test"
  ],
  "exclude": [
    "**/*.deno.ts",
    "test/deno/*",
    "dist"
  ]
}<|MERGE_RESOLUTION|>--- conflicted
+++ resolved
@@ -13,11 +13,6 @@
     "stripInternal": true,
     "isolatedModules": true,
     "esModuleInterop": true,
-<<<<<<< HEAD
-=======
-    // "noUnusedLocals": true,
-    // "noUnusedParameters": true,
->>>>>>> 02556273
     "noImplicitReturns": true,
     "noFallthroughCasesInSwitch": true,
     "downlevelIteration": true,
