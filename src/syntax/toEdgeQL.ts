import {Duration, LocalDate, LocalDateTime, LocalTime} from "edgedb";
import {
  $expr_Array,
  $expr_NamedTuple,
  $expr_Tuple,
  BaseType,
  Cardinality,
  ExpressionKind,
  isArrayType,
  isNamedTupleType,
  isObjectType,
  isTupleType,
  OperatorKind,
  TypeKind,
  TypeSet,
  util,
} from "../reflection";
import type {$expr_Literal} from "../reflection/literal";
import type {
  $expr_PathLeaf,
  $expr_PathNode,
  $expr_TypeIntersection,
} from "../reflection/path";
import type {$expr_Cast} from "./cast";
import type {$expr_Detached} from "./detached";
import type {$expr_For, $expr_ForVar} from "./for";
import type {$expr_Function, $expr_Operator} from "./funcops";
import {$expr_Insert, $expr_InsertUnlessConflict} from "./insert";
import type {$expr_Param, $expr_WithParams} from "./params";
import type {$expr_Set} from "./set";
import {$expr_Update} from "./update";
<<<<<<< HEAD
import type {$expr_Select, OffsetExpression, LimitExpression} from "./select";

=======
import type {
  $expr_Select,
  $expr_Delete,
  OffsetExpression,
  LimitExpression,
} from "./select";
>>>>>>> 1a4046de
import type {$expr_Alias, $expr_With} from "./with";
import reservedKeywords from "../reflection/reservedKeywords";

export type SomeExpression =
  | $expr_PathNode
  | $expr_PathLeaf
  | $expr_Literal
  | $expr_Set
  | $expr_Array
  | $expr_Tuple
  | $expr_NamedTuple
  | $expr_Cast
  | $expr_Select
  | $expr_Delete
  | $expr_Update
  | $expr_Insert
  | $expr_InsertUnlessConflict
  | $expr_Function
  | $expr_Operator
  | $expr_For
  | $expr_ForVar
  | $expr_TypeIntersection
  | $expr_Alias
  | $expr_With
  | $expr_WithParams
  | $expr_Param
  | $expr_Detached;

type WithScopeExpr =
  | $expr_Select
  | $expr_Update
  | $expr_Insert
  | $expr_InsertUnlessConflict
  | $expr_For;

function shapeToEdgeQL(
  shape: object | null,
  ctx: RenderCtx,
  keysOnly: boolean = false
) {
  if (shape === null) {
    return ``;
  }
  const lines: string[] = [];
  const addLine = (line: string) =>
    lines.push(`${keysOnly ? "" : "  "}${line}`);

  const seen = new Set();

  for (const key in shape) {
    if (!shape.hasOwnProperty(key)) continue;
    if (seen.has(key)) {
      // tslint:disable-next-line
      console.warn(`Invalid: duplicate key "${key}"`);
      continue;
    }
    seen.add(key);
    let val = (shape as any)[key];
    let operator = ":=";
    let polyType: SomeExpression | null = null;

    if (!!val["+="]) {
      operator = "+=";
      val = val["+="];
    }
    if (!!val["-="]) {
      operator = "-=";
      val = val["-="];
    }
    if (val.__kind__ === ExpressionKind.PolyShapeElement) {
      polyType = val.__polyType__;
      val = val.__shapeElement__;
    }
    const polyIntersection = polyType
      ? `[IS ${polyType.__element__.__name__}].`
      : "";

    if (typeof val === "boolean") {
      if (val) {
        addLine(`${polyIntersection}${q(key)}`);
      }
    } else if (val.hasOwnProperty("__kind__")) {
      if (keysOnly) {
        addLine(q(key));
        continue;
      }
      const renderedExpr = renderEdgeQL(val, ctx);

      addLine(
        `${q(key)} ${operator} (${
          renderedExpr.includes("\n")
            ? `\n${indent(renderedExpr, 4)}\n  `
            : renderedExpr
        })`
      );
<<<<<<< HEAD
    } else if (typeof val === "object") {
      // nested shape
      addLine(
        `${polyIntersection}${key}: ${shapeToEdgeQL(val, ctx, keysOnly, {
          depth: depth + 1,
        })}`
      );
=======
>>>>>>> 1a4046de
    } else {
      throw new Error("Invalid shape.");
    }
  }

  if (lines.length === 0) {
    addLine("id");
  }
  return keysOnly ? `{${lines.join(", ")}}` : `{\n${lines.join(",\n")}\n}`;
}

interface RenderCtx {
  withBlocks: Map<WithScopeExpr, Set<SomeExpression>>;
  withVars: Map<
    SomeExpression,
    {
      name: string;
      scope: WithScopeExpr;
      childExprs: Set<SomeExpression>;
      scopedExpr?: SomeExpression;
    }
  >;
  renderWithVar?: SomeExpression;
  forVars: Map<$expr_ForVar, string>;
}

export function toEdgeQL(this: any) {
  const walkExprCtx: WalkExprTreeCtx = {
    seen: new Map(),
    rootScope: null,
  };

  walkExprTree(this, null, walkExprCtx);

  const withBlocks = new Map<WithScopeExpr, Set<SomeExpression>>();
  const withVars = new Map<
    SomeExpression,
    {
      name: string;
      scope: WithScopeExpr;
      childExprs: Set<SomeExpression>;
      scopedExpr?: SomeExpression;
    }
  >();

  const seen = new Map(walkExprCtx.seen);

  for (const [expr, refData] of seen) {
    seen.delete(expr);

    if (
      withVars.has(expr) ||
      expr.__kind__ === ExpressionKind.PathLeaf ||
      expr.__kind__ === ExpressionKind.PathNode ||
      expr.__kind__ === ExpressionKind.ForVar ||
      expr.__kind__ === ExpressionKind.TypeIntersection
    ) {
      continue;
    }

    if (
      expr.__kind__ === ExpressionKind.Select &&
      expr.__scope__ &&
      !withVars.has(expr.__scope__ as any)
    ) {
      const withBlock = expr;
<<<<<<< HEAD
      if (!withBlocks.has(withBlock)) {
        withBlocks.set(withBlock, new Set());
      }

=======
>>>>>>> 1a4046de
      const scopeVar = expr.__scope__ as SomeExpression;

      const scopeVarName = `__scope_${withVars.size}_${
        scopeVar.__element__.__name__.split("::")[1]
      }`;

      withVars.set(scopeVar, {
        name: scopeVarName,
        scope: withBlock,
        childExprs: new Set(),
        scopedExpr:
          expr.__element__.__kind__ === TypeKind.object
            ? (expr.__expr__ as any)
            : undefined,
      });
    }

    if (
      refData.boundScope ||
      refData.refCount > 1 ||
      refData.aliases.length > 0
    ) {
      let withBlock = refData.boundScope;

      const parentScopes = [...refData.parentScopes].filter(
        scope => scope !== null
      ) as WithScopeExpr[];
      if (!withBlock) {
        if (parentScopes.some(parentScope => seen.has(parentScope))) {
          // parent scopes haven't all been resolved yet, re-add current
          // expr to seen list to resolve later
          seen.set(expr, refData);
          continue;
        }

        const resolvedParentScopes = parentScopes.map(
          parentScope => withVars.get(parentScope)?.scope ?? parentScope
        );
        withBlock =
          resolvedParentScopes.find(parentScope => {
            const childExprs = new Set(
              walkExprCtx.seen.get(parentScope)!.childExprs
            );
            return resolvedParentScopes.every(
              scope => scope === parentScope || childExprs.has(scope)
            );
          }) ?? walkExprCtx.rootScope;
      }

      if (!withBlock) {
        throw new Error(
          `Cannot extract repeated expression into 'WITH' block, ` +
            `query has no 'WITH'able expressions`
        );
      }

      if (!withBlocks.has(withBlock)) {
        withBlocks.set(withBlock, new Set());
      }

      // check all references and aliases are within this block
      const validScopes = new Set([
        withBlock,
        ...walkExprCtx.seen.get(withBlock)!.childExprs,
      ]);
      for (const scope of [
        ...refData.parentScopes,
        ...refData.aliases.flatMap(alias => [
          ...walkExprCtx.seen.get(alias)!.parentScopes,
        ]),
      ]) {
        if (scope === null || !validScopes.has(scope)) {
          throw new Error(
            refData.boundScope
              ? `Expr or it's aliases used outside of declared 'WITH' block scope`
              : `Cannot extract repeated or aliased expression into 'WITH' block, ` +
                `expression or it's aliases appear outside root scope`
          );
        }
      }

      for (const withVar of [expr, ...refData.aliases]) {
        const withVarBoundScope = walkExprCtx.seen.get(withVar)!.boundScope;
        if (withVarBoundScope && withVarBoundScope !== refData.boundScope) {
          // withVar is an alias already explicitly bound
          // to an inner WITH block
          continue;
        }

        const withVarName = `__withVar_${withVars.size}`;

        withBlocks.get(withBlock)!.add(withVar);
        withVars.set(withVar, {
          name: withVarName,
          scope: withBlock,
          childExprs: new Set(walkExprCtx.seen.get(withVar)!.childExprs),
        });
      }
    }
  }

  return renderEdgeQL(this, {withBlocks, withVars, forVars: new Map()});
}

function topoSortWithVars(
  vars: Set<SomeExpression>,
  ctx: RenderCtx
): SomeExpression[] {
  if (!vars.size) {
    return [];
  }

  const sorted: SomeExpression[] = [];

  const unvisited = new Set(vars);
  const visiting = new Set<SomeExpression>();

  for (const withVar of unvisited) {
    visit(withVar);
  }

  function visit(withVar: SomeExpression): void {
    if (!unvisited.has(withVar)) {
      return;
    }
    if (visiting.has(withVar)) {
      throw new Error(`'WITH' variables contain a cyclic dependency`);
    }

    visiting.add(withVar);

    for (const child of ctx.withVars.get(withVar)!.childExprs) {
      if (vars.has(child)) {
        visit(child);
      }
    }

    visiting.delete(withVar);
    unvisited.delete(withVar);

    sorted.push(withVar);
  }
  return sorted;
}

function renderEdgeQL(
  _expr: TypeSet,
  ctx: RenderCtx,
  renderShape: boolean = true,
  noImplicitDetached: boolean = false
): string {
  if (!(_expr as any).__kind__) {
    throw new Error("Invalid expression.");
  }
  const expr = _expr as SomeExpression;

  const withVar = ctx.withVars.get(expr);
  if (withVar && ctx.renderWithVar !== expr) {
    return (
      withVar.name +
      (renderShape &&
      expr.__kind__ === ExpressionKind.Select &&
      isObjectType(expr.__element__)
        ? " " +
          shapeToEdgeQL(
            (expr.__element__.__shape__ || {}) as object,
            ctx,
            true
          )
        : "")
    );
  }

  function renderWithBlockExpr(varExpr: SomeExpression) {
    const withVar = ctx.withVars.get(varExpr)!;
    const renderedExpr = renderEdgeQL(
      withVar.scopedExpr ?? varExpr,
      {
        ...ctx,
        renderWithVar: varExpr,
      },
      !withVar.scopedExpr
    );
    return `  ${withVar.name} := (${
      renderedExpr.includes("\n")
        ? `\n${indent(renderedExpr, 4)}\n  `
        : renderedExpr
    })`;
  }

  let withBlock = "";
  const scopeExpr =
    expr.__kind__ === ExpressionKind.Select &&
    ctx.withVars.has(expr.__scope__ as any)
      ? (expr.__scope__ as SomeExpression)
      : undefined;
  if (ctx.withBlocks.has(expr as any) || scopeExpr) {
    let blockVars = topoSortWithVars(
      ctx.withBlocks.get(expr as any) ?? new Set(),
      ctx
    );

    let scopedWithBlock: string[] = [];
    if (scopeExpr) {
      const scopeVar = ctx.withVars.get(scopeExpr)!;

      const scopedBlockVars = blockVars.filter(blockVarExpr =>
        ctx.withVars.get(blockVarExpr)?.childExprs.has(scopeExpr)
      );
      blockVars = blockVars.filter(
        blockVar => !scopedBlockVars.includes(blockVar)
      );

      if (scopedBlockVars.length) {
        const scopeName = scopeVar.name;
        scopeVar.name = scopeName + "_expr";
        scopedWithBlock.push(renderWithBlockExpr(scopeExpr));

        scopeVar.name = scopeName + "_inner";
        scopedWithBlock.push(
          `  ${scopeName} := (FOR ${scopeVar.name} IN {${
            scopeName + "_expr"
          }} UNION (\n    WITH\n${indent(
            scopedBlockVars
              .map(blockVar => renderWithBlockExpr(blockVar))
              .join(",\n"),
            4
          )}\n    SELECT ${scopeVar.name} {\n${scopedBlockVars
            .map(blockVar => {
              const name = ctx.withVars.get(blockVar)!.name;
              return `      ${name} := ${name}`;
            })
            .join(",\n")}\n    }\n  ))`
        );

        scopeVar.name = scopeName;
        for (const blockVarExpr of scopedBlockVars) {
          const blockVar = ctx.withVars.get(blockVarExpr)!;
          blockVar.name = `${scopeName}.${blockVar.name}`;
        }
      } else {
        scopedWithBlock.push(renderWithBlockExpr(scopeExpr!));
      }
    }
    withBlock = `WITH\n${[
      ...blockVars.map(blockVar => renderWithBlockExpr(blockVar)),
      ...scopedWithBlock,
    ].join(",\n")}\n`;
  }

  if (
    expr.__kind__ === ExpressionKind.With ||
    expr.__kind__ === ExpressionKind.WithParams
  ) {
    return renderEdgeQL(expr.__expr__, ctx);
  } else if (expr.__kind__ === ExpressionKind.Alias) {
    const aliasedExprVar = ctx.withVars.get(expr.__expr__ as any);
    if (!aliasedExprVar) {
      throw new Error(
        `Expression referenced by alias does not exist in 'WITH' block`
      );
    }
    return aliasedExprVar.name;
  } else if (
    expr.__kind__ === ExpressionKind.PathNode ||
    expr.__kind__ === ExpressionKind.PathLeaf
  ) {
    if (!expr.__parent__) {
      return `${noImplicitDetached ? "" : "DETACHED "}${
        expr.__element__.__name__
      }`;
    } else {
      return `${renderEdgeQL(
        expr.__parent__.type,
        ctx,
        false,
        noImplicitDetached
      )}.${q(expr.__parent__.linkName)}`.trim();
    }
  } else if (expr.__kind__ === ExpressionKind.Literal) {
    return literalToEdgeQL(expr.__element__, expr.__value__);
  } else if (expr.__kind__ === ExpressionKind.Set) {
    const exprs = expr.__exprs__;

    if (
      exprs.every(ex => ex.__element__.__kind__ === TypeKind.object) ||
      exprs.every(ex => ex.__element__.__kind__ !== TypeKind.object)
    ) {
      if (exprs.length === 0) return `<${expr.__element__.__name__}>{}`;
      return `{ ${exprs.map(ex => renderEdgeQL(ex, ctx)).join(", ")} }`;
    } else {
      throw new Error(
        `Invalid arguments to set constructor: ${exprs
          .map(ex => expr.__element__.__name__)
          .join(", ")}`
      );
    }
  } else if (expr.__kind__ === ExpressionKind.Array) {
    // ExpressionKind.Array
    return `[\n${expr.__items__
      .map(item => `  ` + renderEdgeQL(item, ctx))
      .join(",\n")}\n]`;
  } else if (expr.__kind__ === ExpressionKind.Tuple) {
    // ExpressionKind.Tuple
    return `(\n${expr.__items__
      .map(item => `  ` + renderEdgeQL(item, ctx))
      .join(",\n")}\n)`;
  } else if (expr.__kind__ === ExpressionKind.NamedTuple) {
    // ExpressionKind.NamedTuple
    return `(\n${Object.keys(expr.__shape__)
      .map(key => `  ${key} := ${renderEdgeQL(expr.__shape__[key], ctx)}`)
      .join(",\n")}\n)`;
  } else if (expr.__kind__ === ExpressionKind.Cast) {
    return `<${expr.__element__.__name__}>${renderEdgeQL(expr.__expr__, ctx)}`;
  } else if (expr.__kind__ === ExpressionKind.Select) {
    if (isObjectType(expr.__element__)) {
      const lines = [];
      lines.push(
        `SELECT${
          expr.__expr__.__element__.__name__ === "std::FreeObject"
            ? ""
<<<<<<< HEAD
            : ` (${renderEdgeQL(
                ctx.withBlocks.get(expr)?.has(expr.__scope__ as any)
                  ? expr.__scope__!
                  : expr.__expr__,
                ctx,
                false,
                noImplicitDetached
              )})`
=======
            : ` (${renderEdgeQL(expr.__scope__ ?? expr.__expr__, ctx, false)})`
>>>>>>> 1a4046de
        }`
      );

      lines.push(
        shapeToEdgeQL((expr.__element__.__shape__ || {}) as object, ctx)
      );

      const modifiers = [];

      if (expr.__modifiers__.filter) {
        modifiers.push(
          `FILTER ${renderEdgeQL(expr.__modifiers__.filter, ctx)}`
        );
      }
      if (expr.__modifiers__.order) {
        modifiers.push(
          ...expr.__modifiers__.order.map(
            ({expression, direction, empty}, i) => {
              return `${i === 0 ? "ORDER BY" : "  THEN"} ${renderEdgeQL(
                expression,
                ctx
              )}${direction ? " " + direction : ""}${
                empty ? " " + empty : ""
              }`;
            }
          )
        );
      }
      if (expr.__modifiers__.offset) {
        modifiers.push(
          `OFFSET ${renderEdgeQL(
            expr.__modifiers__.offset as OffsetExpression,
            ctx
          )}`
        );
      }
      if (expr.__modifiers__.limit) {
        modifiers.push(
          `LIMIT ${renderEdgeQL(
            expr.__modifiers__.limit as LimitExpression,
            ctx
          )}`
        );
      }

      return (
        withBlock +
        lines.join(" ") +
        (modifiers.length ? "\n" + modifiers.join("\n") : "")
      );
    } else {
      // non-object/non-shape select expression
      return withBlock + `SELECT (${renderEdgeQL(expr.__expr__, ctx)})`;
    }
  } else if (expr.__kind__ === ExpressionKind.Update) {
    return `UPDATE (${renderEdgeQL(expr.__expr__, ctx)}) SET ${shapeToEdgeQL(
      expr.__shape__,
      ctx
    )}`;
  } else if (expr.__kind__ === ExpressionKind.Delete) {
    return `DELETE (${renderEdgeQL(expr.__expr__, ctx)})`;
  } else if (expr.__kind__ === ExpressionKind.Insert) {
    return `INSERT ${renderEdgeQL(
      expr.__expr__,
      ctx,
      false,
      true
    )} ${shapeToEdgeQL(expr.__shape__, ctx)}`;
<<<<<<< HEAD
  } else if (expr.__kind__ === ExpressionKind.InsertUnlessConflict) {
    const $on = expr.__conflict__.on;
    const $else = expr.__conflict__.else;
    const clause: string[] = [];
    if (!$on) {
      clause.push("\nUNLESS CONFLICT");
    }
    if ($on) {
      clause.push(
        `\nUNLESS CONFLICT ON ${renderEdgeQL($on, ctx, false, true)}`
      );
    }
    if ($else) {
      clause.push(`\nELSE ${renderEdgeQL($else, ctx, true, true)}`);
    }
    return `${renderEdgeQL(expr.__expr__, ctx, false, true)} ${clause.join(
      ""
    )}`;
=======
>>>>>>> 1a4046de
  } else if (expr.__kind__ === ExpressionKind.Function) {
    const args = expr.__args__.map(
      arg => `(${renderEdgeQL(arg!, ctx, false)})`
    );
    for (const [key, arg] of Object.entries(expr.__namedargs__)) {
      args.push(`${q(key)} := (${renderEdgeQL(arg, ctx, false)})`);
    }
    return `${expr.__name__}(${args.join(", ")})`;
  } else if (expr.__kind__ === ExpressionKind.Operator) {
    const operator = expr.__name__.split("::")[1];
    const args = expr.__args__;
    switch (expr.__opkind__) {
      case OperatorKind.Infix:
        if (operator === "[]") {
          const val = (args[1] as any).__value__;
          return `(${renderEdgeQL(args[0], ctx)}[${
            Array.isArray(val) ? val.join(":") : val
          }])`;
        }
        return `(${renderEdgeQL(args[0], ctx)} ${operator} ${renderEdgeQL(
          args[1],
          ctx
        )})`;
      case OperatorKind.Postfix:
        return `(${renderEdgeQL(args[0], ctx)} ${operator})`;
      case OperatorKind.Prefix:
        return `(${operator} ${renderEdgeQL(args[0], ctx)})`;
      case OperatorKind.Ternary:
        if (operator === "IF") {
          return `(${renderEdgeQL(args[0], ctx)} IF ${renderEdgeQL(
            args[1],
            ctx
          )} ELSE ${renderEdgeQL(args[2], ctx)})`;
        } else {
          throw new Error(`Unknown operator: ${operator}`);
        }
      default:
        util.assertNever(
          expr.__opkind__,
          new Error(`Unknown operator kind: ${expr.__opkind__}`)
        );
    }
  } else if (expr.__kind__ === ExpressionKind.TypeIntersection) {
    return `${renderEdgeQL(expr.__expr__, ctx)}[IS ${
      expr.__element__.__name__
    }]`;
  } else if (expr.__kind__ === ExpressionKind.For) {
    ctx.forVars.set(expr.__forVar__, `__forVar__${ctx.forVars.size}`);
    return (
      withBlock +
      `FOR ${ctx.forVars.get(expr.__forVar__)} IN {${renderEdgeQL(
        expr.__iterSet__,
        ctx
      )}}
UNION (\n${indent(renderEdgeQL(expr.__expr__, ctx), 2)}\n)`
    );
  } else if (expr.__kind__ === ExpressionKind.ForVar) {
    const forVar = ctx.forVars.get(expr);
    if (!forVar) {
      throw new Error(`'FOR' loop variable used outside of 'FOR' loop`);
    }
    return forVar;
  } else if (expr.__kind__ === ExpressionKind.Param) {
    return `<${
      expr.__cardinality__ === Cardinality.AtMostOne ? "OPTIONAL " : ""
    }${expr.__element__.__name__}>$${expr.__name__}`;
  } else if (expr.__kind__ === ExpressionKind.Detached) {
    return `DETACHED ${renderEdgeQL(expr.__expr__, ctx)}`;
  } else {
    util.assertNever(
      expr,
      new Error(`Unrecognized expression kind: "${(expr as any).__kind__}"`)
    );
  }
}

interface WalkExprTreeCtx {
  seen: Map<
    SomeExpression,
    {
      refCount: number;
      parentScopes: Set<WithScopeExpr | null>;
      childExprs: SomeExpression[];
      boundScope: WithScopeExpr | null;
      aliases: SomeExpression[];
    }
  >;
  rootScope: WithScopeExpr | null;
}

function walkExprTree(
  _expr: TypeSet,
  parentScope: WithScopeExpr | null,
  ctx: WalkExprTreeCtx
): SomeExpression[] {
  if (!(_expr as any).__kind__) {
    throw new Error("Invalid expression.");
  }
  const expr = _expr as SomeExpression;
  if (!ctx.rootScope && parentScope) {
    ctx.rootScope = parentScope;
  }
  const seenExpr = ctx.seen.get(expr);
  if (seenExpr) {
    seenExpr.refCount += 1;
    seenExpr.parentScopes.add(parentScope);

    return [expr, ...seenExpr.childExprs];
  } else {
    const childExprs: SomeExpression[] = [];
    ctx.seen.set(expr, {
      refCount: 1,
      parentScopes: new Set([parentScope]),
      childExprs,
      boundScope: null,
      aliases: [],
    });

    switch (expr.__kind__) {
      case ExpressionKind.Alias:
        childExprs.push(...walkExprTree(expr.__expr__, parentScope, ctx));
        ctx.seen.get(expr.__expr__ as any)!.aliases.push(expr);
        break;
      case ExpressionKind.With:
        childExprs.push(...walkExprTree(expr.__expr__, parentScope, ctx));
        for (const refExpr of expr.__refs__) {
          walkExprTree(refExpr, expr.__expr__, ctx);
          const seenRef = ctx.seen.get(refExpr as any)!;
          if (seenRef.boundScope) {
            throw new Error(`Expression bound to multiple 'WITH' blocks`);
          }
          seenRef.boundScope = expr.__expr__;
        }
        break;
      case ExpressionKind.Literal:
      case ExpressionKind.ForVar:
      case ExpressionKind.Param:
        break;
      case ExpressionKind.PathLeaf:
      case ExpressionKind.PathNode:
        if (expr.__parent__) {
          childExprs.push(
            ...walkExprTree(expr.__parent__.type, parentScope, ctx)
          );
        }
        break;
      case ExpressionKind.Cast:
        childExprs.push(...walkExprTree(expr.__expr__, parentScope, ctx));
        break;
      case ExpressionKind.Set:
        for (const subExpr of expr.__exprs__) {
          childExprs.push(...walkExprTree(subExpr, parentScope, ctx));
        }
        break;
      case ExpressionKind.Array:
        for (const subExpr of expr.__items__) {
          childExprs.push(...walkExprTree(subExpr, parentScope, ctx));
        }
        break;
      case ExpressionKind.Tuple:
        for (const subExpr of expr.__items__) {
          childExprs.push(...walkExprTree(subExpr, parentScope, ctx));
        }
        break;
      case ExpressionKind.NamedTuple:
        for (const subExpr of Object.values(expr.__shape__)) {
          childExprs.push(...walkExprTree(subExpr, parentScope, ctx));
        }
        break;
      case ExpressionKind.Select: {
        const modifiers = expr.__modifiers__;
        if (modifiers.filter) {
          childExprs.push(...walkExprTree(modifiers.filter, expr, ctx));
        }
        if (modifiers.order) {
          for (const orderExpr of modifiers.order) {
            childExprs.push(...walkExprTree(orderExpr.expression, expr, ctx));
          }
        }
        if (modifiers.offset) {
          childExprs.push(...walkExprTree(modifiers.offset!, expr, ctx));
        }
        if (modifiers.limit) {
          childExprs.push(...walkExprTree(modifiers.limit!, expr, ctx));
        }

        if (isObjectType(expr.__element__)) {
          const walkShape = (shape: object) => {
            for (let param of Object.values(shape)) {
              if (param.__kind__ === ExpressionKind.PolyShapeElement) {
                param = param.__shapeElement__;
              }
              if (typeof param === "object") {
                if (!!(param as any).__kind__) {
                  childExprs.push(...walkExprTree(param as any, expr, ctx));
                } else {
                  walkShape(param);
                }
              }
            }
          };
          walkShape(expr.__element__.__shape__ ?? {});
        }

        childExprs.push(...walkExprTree(expr.__expr__, expr, ctx));
        break;
      }

      case ExpressionKind.Update: {
        const shape: any = expr.__shape__ ?? {};

        for (const _element of Object.values(shape)) {
          let element: any = _element;
          if (element["+="]) element = element["+="];
          if (element["-="]) element = element["-="];
          childExprs.push(...walkExprTree(element as any, expr, ctx));
        }

        childExprs.push(...walkExprTree(expr.__expr__, expr, ctx));
        break;
      }
      case ExpressionKind.Delete: {
        childExprs.push(...walkExprTree(expr.__expr__, parentScope, ctx));
        break;
      }
      case ExpressionKind.Insert: {
        const shape: any = expr.__shape__ ?? {};

        for (const element of Object.values(shape)) {
          childExprs.push(...walkExprTree(element as any, expr, ctx));
        }

        childExprs.push(...walkExprTree(expr.__expr__, expr, ctx));
        break;
      }
      case ExpressionKind.InsertUnlessConflict: {
        if (expr.__conflict__.on) {
          childExprs.push(...walkExprTree(expr.__conflict__.on, expr, ctx));
        }
        if (expr.__conflict__.else) {
          childExprs.push(...walkExprTree(expr.__conflict__.else, expr, ctx));
        }

        childExprs.push(...walkExprTree(expr.__expr__, expr, ctx));
        break;
      }
      case ExpressionKind.TypeIntersection:
        childExprs.push(...walkExprTree(expr.__expr__, parentScope, ctx));
        break;
      case ExpressionKind.Operator:
      case ExpressionKind.Function:
        for (const subExpr of expr.__args__) {
          childExprs.push(...walkExprTree(subExpr!, parentScope, ctx));
        }
        if (expr.__kind__ === ExpressionKind.Function) {
          for (const subExpr of Object.values(expr.__namedargs__)) {
            childExprs.push(...walkExprTree(subExpr, parentScope, ctx));
          }
        }
        break;
      case ExpressionKind.For: {
        childExprs.push(...walkExprTree(expr.__iterSet__ as any, expr, ctx));
        childExprs.push(...walkExprTree(expr.__expr__, expr, ctx));
        break;
      }
      case ExpressionKind.WithParams: {
        if (parentScope !== null) {
          throw new Error(
            `'withParams' does not support being used as a nested expression`
          );
        }
        childExprs.push(...walkExprTree(expr.__expr__, parentScope, ctx));
        break;
      }
      case ExpressionKind.Detached: {
        childExprs.push(...walkExprTree(expr.__expr__, parentScope, ctx));
        break;
      }
      default:
        util.assertNever(
          expr,
          new Error(
            `Unrecognized expression kind: "${(expr as any).__kind__}"`
          )
        );
    }

    return [expr, ...childExprs];
  }
}

export function literalToEdgeQL(type: BaseType, val: any): string {
  let skipCast = false;
  let stringRep;
  if (typeof val === "string") {
    if (type.__name__ === "std::str") {
      skipCast = true;
    }
    stringRep = JSON.stringify(val);
  } else if (typeof val === "number") {
    const isInt = Number.isInteger(val);
    if (
      (type.__name__ === "std::int64" && isInt) ||
      (type.__name__ === "std::float64" && !isInt)
    ) {
      skipCast = true;
    }
    stringRep = `${val.toString()}`;
  } else if (typeof val === "boolean") {
    stringRep = `${val.toString()}`;
  } else if (typeof val === "bigint") {
    stringRep = `${val.toString()}n`;
  } else if (Array.isArray(val)) {
    if (isArrayType(type)) {
      stringRep = `[${val
        .map(el => literalToEdgeQL(type.__element__ as any, el))
        .join(", ")}]`;
    } else if (isTupleType(type)) {
      stringRep = `( ${val
        .map((el, j) => literalToEdgeQL(type.__items__[j] as any, el))
        .join(", ")} )`;
    } else {
      throw new Error(`Invalid value for type ${type.__name__}`);
    }
  } else if (val instanceof Date) {
    stringRep = `'${val.toISOString()}'`;
  } else if (val instanceof LocalDate) {
    stringRep = `'${val.toString()}'`;
  } else if (val instanceof LocalDateTime) {
    stringRep = `'${val.toString()}'`;
  } else if (val instanceof LocalTime) {
    stringRep = `'${val.toString()}'`;
  } else if (val instanceof Duration) {
    stringRep = `'${val.toString()}'`;
  } else if (typeof val === "object") {
    if (isNamedTupleType(type)) {
      stringRep = `( ${Object.entries(val).map(
        ([key, value]) =>
          `${key} := ${literalToEdgeQL(type.__shape__[key], value)}`
      )} )`;
    } else {
      throw new Error(`Invalid value for type ${type.__name__}`);
    }
  } else {
    throw new Error(`Invalid value for type ${type.__name__}`);
  }
  if (skipCast) {
    return stringRep;
  }
  return `<${type.__name__}>${stringRep}`;
}

function indent(str: string, depth: number) {
  return str
    .split("\n")
    .map(line => " ".repeat(depth) + line)
    .join("\n");
}

// backtick quote identifiers if needed
// https://github.com/edgedb/edgedb/blob/master/edb/edgeql/quote.py
function q(ident: string, allowReserved = false): string {
  if (!ident || ident.startsWith("@") || ident.includes("::")) {
    return ident;
  }

  const isAlphaNum = /^([^\W\d]\w*|([1-9]\d*|0))$/.test(ident);

  const lident = ident.toLowerCase();

  const isReserved =
    lident !== "__type__" &&
    lident !== "__std__" &&
    reservedKeywords.includes(lident);

  if (isAlphaNum && (allowReserved || !isReserved)) {
    return ident;
  }

  return "`" + ident.replace(/`/g, "``") + "`";
}<|MERGE_RESOLUTION|>--- conflicted
+++ resolved
@@ -29,17 +29,12 @@
 import type {$expr_Param, $expr_WithParams} from "./params";
 import type {$expr_Set} from "./set";
 import {$expr_Update} from "./update";
-<<<<<<< HEAD
-import type {$expr_Select, OffsetExpression, LimitExpression} from "./select";
-
-=======
 import type {
   $expr_Select,
   $expr_Delete,
   OffsetExpression,
   LimitExpression,
 } from "./select";
->>>>>>> 1a4046de
 import type {$expr_Alias, $expr_With} from "./with";
 import reservedKeywords from "../reflection/reservedKeywords";
 
@@ -135,16 +130,6 @@
             : renderedExpr
         })`
       );
-<<<<<<< HEAD
-    } else if (typeof val === "object") {
-      // nested shape
-      addLine(
-        `${polyIntersection}${key}: ${shapeToEdgeQL(val, ctx, keysOnly, {
-          depth: depth + 1,
-        })}`
-      );
-=======
->>>>>>> 1a4046de
     } else {
       throw new Error("Invalid shape.");
     }
@@ -211,13 +196,6 @@
       !withVars.has(expr.__scope__ as any)
     ) {
       const withBlock = expr;
-<<<<<<< HEAD
-      if (!withBlocks.has(withBlock)) {
-        withBlocks.set(withBlock, new Set());
-      }
-
-=======
->>>>>>> 1a4046de
       const scopeVar = expr.__scope__ as SomeExpression;
 
       const scopeVarName = `__scope_${withVars.size}_${
@@ -392,16 +370,16 @@
   }
 
   function renderWithBlockExpr(varExpr: SomeExpression) {
-    const withVar = ctx.withVars.get(varExpr)!;
+    const withBlockElement = ctx.withVars.get(varExpr)!;
     const renderedExpr = renderEdgeQL(
-      withVar.scopedExpr ?? varExpr,
+      withBlockElement.scopedExpr ?? varExpr,
       {
         ...ctx,
         renderWithVar: varExpr,
       },
-      !withVar.scopedExpr
+      !withBlockElement.scopedExpr
     );
-    return `  ${withVar.name} := (${
+    return `  ${withBlockElement.name} := (${
       renderedExpr.includes("\n")
         ? `\n${indent(renderedExpr, 4)}\n  `
         : renderedExpr
@@ -420,7 +398,7 @@
       ctx
     );
 
-    let scopedWithBlock: string[] = [];
+    const scopedWithBlock: string[] = [];
     if (scopeExpr) {
       const scopeVar = ctx.withVars.get(scopeExpr)!;
 
@@ -539,18 +517,7 @@
         `SELECT${
           expr.__expr__.__element__.__name__ === "std::FreeObject"
             ? ""
-<<<<<<< HEAD
-            : ` (${renderEdgeQL(
-                ctx.withBlocks.get(expr)?.has(expr.__scope__ as any)
-                  ? expr.__scope__!
-                  : expr.__expr__,
-                ctx,
-                false,
-                noImplicitDetached
-              )})`
-=======
             : ` (${renderEdgeQL(expr.__scope__ ?? expr.__expr__, ctx, false)})`
->>>>>>> 1a4046de
         }`
       );
 
@@ -619,7 +586,6 @@
       false,
       true
     )} ${shapeToEdgeQL(expr.__shape__, ctx)}`;
-<<<<<<< HEAD
   } else if (expr.__kind__ === ExpressionKind.InsertUnlessConflict) {
     const $on = expr.__conflict__.on;
     const $else = expr.__conflict__.else;
@@ -638,8 +604,6 @@
     return `${renderEdgeQL(expr.__expr__, ctx, false, true)} ${clause.join(
       ""
     )}`;
-=======
->>>>>>> 1a4046de
   } else if (expr.__kind__ === ExpressionKind.Function) {
     const args = expr.__args__.map(
       arg => `(${renderEdgeQL(arg!, ctx, false)})`
@@ -1001,7 +965,7 @@
 
 // backtick quote identifiers if needed
 // https://github.com/edgedb/edgedb/blob/master/edb/edgeql/quote.py
-function q(ident: string, allowReserved = false): string {
+function q(ident: string, allowReserved: boolean = false): string {
   if (!ident || ident.startsWith("@") || ident.includes("::")) {
     return ident;
   }
