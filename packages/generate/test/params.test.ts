--- conflicted
+++ resolved
@@ -121,7 +121,6 @@
     });
 
     assert.deepEqual(
-<<<<<<< HEAD
       {
         ...result,
         nums: [...result.nums],
@@ -139,25 +138,6 @@
         })),
       },
       {
-=======
-      {
-        ...result,
-        nums: [...result.nums],
-        tuple: [...result.tuple],
-        namedTuple: {
-          a: result.namedTuple.a,
-          b: result.namedTuple.b,
-          c: result.namedTuple.c,
-        },
-        jsonTuple: [...result.jsonTuple],
-        people: result.people.map((p) => ({
-          name: p.name,
-          age: p.age,
-          tags: [...p.tags],
-        })),
-      },
-      {
->>>>>>> a9c9a897
         str: "test string",
         nums: [1, 2, 3],
         x: null,
@@ -194,35 +174,6 @@
 SELECT (SELECT __param__test)`
       );
     }
-<<<<<<< HEAD
-
-    await query.run(client, { test: ["str", 123] });
-  });
-
-  test("all param types", async () => {
-    const params = {
-      int16: e.int16,
-      int32: e.int32,
-      int64: e.int64,
-      float32: e.float32,
-      float64: e.float64,
-      bigint: e.bigint,
-      decimal: e.decimal,
-      bool: e.bool,
-      json: e.json,
-      str: e.str,
-      bytes: e.bytes,
-      uuid: e.uuid,
-      datetime: e.datetime,
-      genre: e.Genre,
-      duration: e.duration,
-      local_date: e.cal.local_date,
-      local_time: e.cal.local_time,
-      local_datetime: e.cal.local_datetime,
-      relative_duration: e.cal.relative_duration,
-      date_duration: e.cal.date_duration,
-      memory: e.cfg.memory,
-=======
 
     await query.run(client, { test: ["str", 123] });
   });
@@ -329,87 +280,6 @@
   test("v2 param types", async () => {
     const params = {
       date_duration: e.cal.date_duration,
->>>>>>> a9c9a897
-    };
-
-    const query = e.params(params, (p) => e.select(p));
-
-    const args = {
-<<<<<<< HEAD
-      int16: 1,
-      int32: 2,
-      int64: 3,
-      float32: 4,
-      float64: 5,
-      bigint: BigInt(6),
-      decimal: "123.4567890123456789",
-      bool: true,
-      json: '{"name": "test"}',
-      str: "test str",
-      bytes: new TextEncoder().encode("buffer"),
-      uuid: "d476ccc2-3e7b-11ec-af13-0f07004006ce",
-      datetime: new Date(),
-      genre: "Action" as const,
-
-      duration: new edgedb.Duration(0, 0, 0, 0, 1),
-      local_date: new edgedb.LocalDate(2021, 11, 25),
-      local_time: new edgedb.LocalTime(12, 34),
-      local_datetime: new edgedb.LocalDateTime(2021, 11, 25, 1, 2, 3),
-      relative_duration: new edgedb.RelativeDuration(1, 2, 3),
-      date_duration: new edgedb.DateDuration(1, 2, 3, 4),
-      memory: new edgedb.ConfigMemory(BigInt(125952)),
-    };
-
-    const result = await query.run(client, args);
-
-    tc.assert<
-      tc.IsExact<
-        typeof result,
-        {
-          int16: number;
-          int32: number;
-          int64: number;
-          float32: number;
-          float64: number;
-          bigint: bigint;
-          decimal: string;
-          bool: boolean;
-          json: unknown;
-          str: string;
-          bytes: Uint8Array;
-          uuid: string;
-          datetime: Date;
-          genre: "Horror" | "Action" | "RomCom" | "Science Fiction" | "Select";
-          duration: edgedb.Duration;
-          local_date: edgedb.LocalDate;
-          local_time: edgedb.LocalTime;
-          local_datetime: edgedb.LocalDateTime;
-          relative_duration: edgedb.RelativeDuration;
-          date_duration: edgedb.DateDuration;
-          memory: edgedb.ConfigMemory;
-        }
-      >
-    >(true);
-
-    assert.deepEqual(result, args);
-
-    const complexQuery = e.params(
-      {
-        tuple: e.tuple(params),
-      },
-      (p) => e.select(p)
-    );
-
-    const complexResult = await complexQuery.run(client, {
-      tuple: args,
-    });
-
-    assert.deepEqual(Object.values(complexResult.tuple), Object.values(args));
-  });
-
-  testIfVersionGTE(2)("v2 param types", async () => {
-    const params = {
-      date_duration: e.cal.date_duration,
     };
 
     const query = e.params(params, (p) => e.select(p));
@@ -429,11 +299,7 @@
       >
     >(true);
 
-    assert.deepEqual(result, {
-      // @ts-expect-error result includes an id
-      id: result.id,
-      ...args,
-    });
+    assert.deepEqual(result, args);
   });
 
   test("non-runnable return expression", () => {
@@ -441,30 +307,6 @@
 
     const query = e.params({}, () => e.set(reusedExpr, reusedExpr));
 
-=======
-      date_duration: new edgedb.DateDuration(1, 2, 3, 4),
-    };
-
-    const result = await query.run(client, args);
-
-    tc.assert<
-      tc.IsExact<
-        typeof result,
-        {
-          date_duration: edgedb.DateDuration;
-        }
-      >
-    >(true);
-
-    assert.deepEqual(result, args);
-  });
-
-  test("non-runnable return expression", () => {
-    const reusedExpr = e.set(1, 2, 3);
-
-    const query = e.params({}, () => e.set(reusedExpr, reusedExpr));
-
->>>>>>> a9c9a897
     assert.doesNotThrow(() => query.toEdgeQL());
   });
 });