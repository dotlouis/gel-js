--- conflicted
+++ resolved
@@ -37,12 +37,8 @@
     "jest-environment-jsdom": "^29.7.0",
     "ts-jest": "29.1.4",
     "tsx": "^4.11.0",
-<<<<<<< HEAD
-    "typescript": "^5.4.5",
+    "typescript": "^5.5.2",
     "@repo/tsconfig": "*"
-=======
-    "typescript": "^5.5.2"
->>>>>>> 40bb9d95
   },
   "scripts": {
     "typecheck": "tsc --project tsconfig.json --noEmit",
